--- conflicted
+++ resolved
@@ -628,13 +628,10 @@
 		return scalers.NewRedisScaler(resolvedEnv, trigger.Metadata)
 	case "gcp-pubsub":
 		return scalers.NewPubSubScaler(resolvedEnv, trigger.Metadata)
-<<<<<<< HEAD
 	case "liiklus":
 		return scalers.NewLiiklusScaler(resolvedEnv, trigger.Metadata)
-=======
 	case "activemq-artemis":
 		return scalers.NewActivemqArtemisScaler(resolvedEnv, trigger.Metadata)
->>>>>>> d565accd
 	default:
 		return nil, fmt.Errorf("no scaler found for type: %s", trigger.Type)
 	}
